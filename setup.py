--- conflicted
+++ resolved
@@ -12,28 +12,16 @@
             'embera.utilities',
             ]
 
-<<<<<<< HEAD
-install_requires = ['dimod>=0.12.14',
-                    'dwave_networkx>=0.8.14',
-                    'dwave-system>=1.23.0',
-                    'matplotlib>=3.8.2',
-                    'minorminer>=0.2.13',
-                    'networkx>=3.2.1',
-                    'numpy>=1.26.4',
-                    'pulp>=2.8.0',
-                    'scipy>=1.12.0']
-=======
-install_requires = ['dimod',
-                    'dwave_networkx',
-                    'dwave-system',
-                    'matplotlib',
-                    'minorminer',
-                    'networkx',
-                    'numpy',
-                    'pulp',
-                    'scipy',
+install_requires = ['dimod>=0.8.0,<0.9.0',
+                    'dwave_networkx>=0.8.0,<0.9.0',
+                    'dwave-system>=0.8.0,<0.9.0',
+                    'matplotlib>=3.1.0,<4.0.0',
+                    'minorminer>=0.1.5,<0.2.0',
+                    'networkx>=2.0,<3.0',
+                    'numpy>=1.15.2,<2.00',
+                    'pulp>=1.6.0,<2.0.0',
+                    'scipy>=1.4.0,<2.0.0',
                     ]
->>>>>>> e6101515
 
 with open("README.md", "r", encoding='utf-8') as fh:
     long_description = fh.read()
